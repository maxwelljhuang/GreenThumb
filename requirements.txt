# Core Framework
fastapi==0.104.1
uvicorn[standard]==0.24.0
pydantic==2.5.0
pydantic-settings==2.1.0

# Database
sqlalchemy==2.0.23
psycopg2-binary==2.9.9
alembic==1.13.0

# Redis & Caching
redis==5.0.1
hiredis==2.2.3

# Async Task Queue
celery==5.3.4

# Data Processing
pandas==2.1.3
numpy==1.26.2
scikit-learn==1.3.2
<<<<<<< HEAD
# hdbscan==0.8.33  # Optional: Advanced clustering for deduplication (no pre-built wheels for Linux ARM64/Docker on Apple Silicon)
=======
# hdbscan==0.8.40  # Optional - only for clustering-based deduplication (requires compilation on ARM)
>>>>>>> 732f8dc3
rapidfuzz==3.5.2

# Validation
python-multipart==0.0.6
email-validator==2.1.0

# HTTP Client
httpx==0.25.2
requests==2.31.0

# Environment Variables
python-dotenv==1.0.0

# Logging
python-json-logger==2.0.7

# Date & Time
python-dateutil==2.8.2

# Security
passlib[bcrypt]==1.7.4
python-jose[cryptography]==3.3.0
bcrypt==4.1.1

# Monitoring
sentry-sdk[fastapi]==1.38.0

# Utils
tenacity==8.2.3
pyyaml==6.0.1

# Future: Embeddings & Search
# sentence-transformers==2.2.2
# faiss-cpu==1.7.4
# chromadb==0.4.18

pgvector==0.2.4<|MERGE_RESOLUTION|>--- conflicted
+++ resolved
@@ -20,11 +20,7 @@
 pandas==2.1.3
 numpy==1.26.2
 scikit-learn==1.3.2
-<<<<<<< HEAD
-# hdbscan==0.8.33  # Optional: Advanced clustering for deduplication (no pre-built wheels for Linux ARM64/Docker on Apple Silicon)
-=======
-# hdbscan==0.8.40  # Optional - only for clustering-based deduplication (requires compilation on ARM)
->>>>>>> 732f8dc3
+# hdbscan==0.8.40  # Optional: Advanced clustering for deduplication (no pre-built wheels for Linux ARM64/Docker on Apple Silicon, requires compilation)
 rapidfuzz==3.5.2
 
 # Validation
